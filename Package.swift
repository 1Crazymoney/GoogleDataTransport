// swift-tools-version:5.3
// The swift-tools-version declares the minimum version of Swift required to build this package.

// Copyright 2021 Google LLC
//
// Licensed under the Apache License, Version 2.0 (the "License");
// you may not use this file except in compliance with the License.
// You may obtain a copy of the License at
//
//      http://www.apache.org/licenses/LICENSE-2.0
//
// Unless required by applicable law or agreed to in writing, software
// distributed under the License is distributed on an "AS IS" BASIS,
// WITHOUT WARRANTIES OR CONDITIONS OF ANY KIND, either express or implied.
// See the License for the specific language governing permissions and
// limitations under the License.

import PackageDescription

let package = Package(
  name: "GoogleDataTransport",
  platforms: [.iOS(.v10), .macOS(.v10_12), .tvOS(.v10), .watchOS(.v6)],
  products: [
    .library(
      name: "GoogleDataTransport",
      targets: ["GoogleDataTransport"]
    ),
  ],
  dependencies: [
    .package(
      name: "nanopb",
      url: "https://github.com/firebase/nanopb.git",
      "2.30907.0" ..< "2.30908.0"
    ),
    .package(
      name: "GoogleUtilities",
      url: "https://github.com/google/GoogleUtilities.git",
      "7.2.1" ..< "8.0.0"
    ),
  ],
  // TODO: Restructure directory structure to simplify the excludes here.
  targets: [
    .target(
      name: "GoogleDataTransport",
      dependencies: [
        .product(name: "nanopb", package: "nanopb"),
<<<<<<< HEAD
        "GoogleUtilities_Environment",
=======
        .product(name: "GULEnvironment", package: "GoogleUtilities"),
>>>>>>> e7e8015d
      ],
      path: "GoogleDataTransport",
      exclude: [
        "CHANGELOG.md",
        "README.md",
        "generate_project.sh",
        "GDTCCTWatchOSTestApp/",
        "GDTWatchOSTestApp/",
        "GDTCCTTestApp/",
        "GDTTestApp/",
        "GDTCCTTests/",
        "GDTCORTests/",
        "ProtoSupport/",
      ],
      sources: [
        "GDTCORLibrary",
        "GDTCCTLibrary",
      ],
      publicHeadersPath: "GDTCORLibrary/Public",
      cSettings: [
        .headerSearchPath("../"),
        .define("GDTCOR_VERSION", to: "0.0.1"),
        .define("PB_FIELD_32BIT", to: "1"),
        .define("PB_NO_PACKED_STRUCTS", to: "1"),
        .define("PB_ENABLE_MALLOC", to: "1"),
      ],
      linkerSettings: [
        .linkedFramework("SystemConfiguration", .when(platforms: [.iOS, .macOS, .tvOS])),
        .linkedFramework("CoreTelephony", .when(platforms: [.macOS, .iOS])),
      ]
    ),
    .testTarget(
      name: "swift-test",
      dependencies: [
        "GoogleDataTransport",
      ],
      path: "SwiftPMTests/swift-test"
    ),
    .testTarget(
      name: "objc-import-test",
      dependencies: [
        "GoogleDataTransport",
      ],
      path: "SwiftPMTests/objc-import-test"
    ),
    // TODO: - need to port Network/third_party/GTMHTTPServer.m to ARC.
    // TODO: - Setup unit tests in SPM.
  ],
  cLanguageStandard: .c99,
  cxxLanguageStandard: CXXLanguageStandard.gnucxx14
)<|MERGE_RESOLUTION|>--- conflicted
+++ resolved
@@ -44,11 +44,7 @@
       name: "GoogleDataTransport",
       dependencies: [
         .product(name: "nanopb", package: "nanopb"),
-<<<<<<< HEAD
-        "GoogleUtilities_Environment",
-=======
         .product(name: "GULEnvironment", package: "GoogleUtilities"),
->>>>>>> e7e8015d
       ],
       path: "GoogleDataTransport",
       exclude: [
